/**
 * Copyright 2012 Twitter, Inc.
 *
 * Licensed under the Apache License, Version 2.0 (the "License");
 * you may not use this file except in compliance with the License.
 * You may obtain a copy of the License at
 *
 * http://www.apache.org/licenses/LICENSE-2.0
 *
 * Unless required by applicable law or agreed to in writing, software
 * distributed under the License is distributed on an "AS IS" BASIS,
 * WITHOUT WARRANTIES OR CONDITIONS OF ANY KIND, either express or implied.
 * See the License for the specific language governing permissions and
 * limitations under the License.
 */
package redelm.column.mem;

import java.io.IOException;
<<<<<<< HEAD
=======
import java.nio.charset.Charset;
>>>>>>> 11b8190d

import redelm.Log;
import redelm.column.BytesOutput;
import redelm.column.ColumnDescriptor;
import redelm.column.ColumnReader;
import redelm.column.ColumnWriter;

public class MemColumn {
  private static final Log LOG = Log.getLog(MemColumn.class);
  private static final boolean DEBUG = Log.DEBUG;

  private final ColumnDescriptor path;

  private MemColumnWriter memColumnWriter;
  private MemColumnReader memColumnReader;

  public MemColumn(ColumnDescriptor path, int initialSize) {
    this.path = path;
    this.memColumnWriter = new MemColumnWriter(path, initialSize);
  }

  public ColumnDescriptor getDescriptor() {
    return path;
  }

<<<<<<< HEAD
  //TODO why is this just a println? We should unify and standardize logging.
  private void log(Object value, int r, int d) {
    System.out.println(path+" "+value+" r:"+r+" d:"+d);
=======
  public ColumnWriter getColumnWriter() {
    if (memColumnWriter == null) {
      throw new IllegalStateException("now in read mode");
    }
    return memColumnWriter;
>>>>>>> 11b8190d
  }

  private MemColumnReader newMemColumnReader() {
    switch (path.getType()) {
    case INT64:
      return new INT64MemColumnReader(path);
    case STRING:
      return new STRINGMemColumnReader(path);
    case BOOL:
      return new BOOLMemColumnReader(path);
    case BINARY:
      return new BINARYMemColumnReader(path);
    case FLOAT:
      return new FLOATMemColumnReader(path);
    case DOUBLE:
      return new DOUBLEMemColumnReader(path);
    }
    throw new RuntimeException("type "+path.getType()+" not supported");
  }

  public void setForRead(int valueCount, byte[] repetitionLevels, byte[] definitionLevel, byte[] data) {
    memColumnReader = newMemColumnReader();
    memColumnReader.initRepetitionLevelColumn(repetitionLevels, 0, repetitionLevels.length);
    memColumnReader.initDefinitionLevelColumn(definitionLevel, 0, definitionLevel.length);
    memColumnReader.initDataColumn(data, 0, data.length);
    memColumnReader.setValueCount(valueCount);
  }

  public void flip() {
    if (memColumnWriter != null) {
      try {
        memColumnReader = newMemColumnReader();
        memColumnReader.setValueCount(memColumnWriter.getValueCount());
        memColumnWriter.writeRepetitionLevelColumn(new BytesOutput() {
          public void write(byte[] bytes, int index, int length) throws IOException {
            memColumnReader.initRepetitionLevelColumn(bytes, index, length);
          }
        });
        memColumnWriter.writeDefinitionLevelColumn(new BytesOutput() {
          public void write(byte[] bytes, int index, int length) throws IOException {
            memColumnReader.initDefinitionLevelColumn(bytes, index, length);
          }
        });
        memColumnWriter.writeDataColumn(new BytesOutput() {
          public void write(byte[] bytes, int index, int length) throws IOException {
            memColumnReader.initDataColumn(bytes, index, length);
          }
        });
      } catch (IOException e) {
        throw new RuntimeException(e);
      }
    } else {
      throw new RuntimeException("nothing to flip");
    }
  }

  public ColumnReader getColumnReader() {
    if (memColumnReader == null) {
      throw new IllegalStateException("not in read mode");
    }
    return memColumnReader;
  }

  public int memSize() {
    if (memColumnWriter != null) {
      return memColumnWriter.memSize();
    }
    throw new RuntimeException("Not writing anymore");
  }

  private static final class INT64MemColumnReader extends MemColumnReader {
    private int currentInt;

    public INT64MemColumnReader(ColumnDescriptor path) {
      super(path);
    }

    @Override
    public int getInt() {
      checkValueRead();
      return currentInt;
    }

    @Override
    protected void readCurrentValue() {
        currentInt = dataColumn.readInt();
    }

    @Override
    public String getCurrentValueToString() throws IOException {
      checkRead();
      return String.valueOf(currentInt);
    }
  }

  private static final class BINARYMemColumnReader extends MemColumnReader {
    private byte[] current;

    public BINARYMemColumnReader(ColumnDescriptor path) {
      super(path);
    }

    @Override
    public byte[] getBinary() {
      checkValueRead();
      return current;
    }

    @Override
    protected void readCurrentValue() {
      current = dataColumn.readBytes();
    }

    @Override
    public String getCurrentValueToString() throws IOException {
      checkRead();
      return String.valueOf(current);
    }
  }

  private static final class STRINGMemColumnReader extends MemColumnReader {
    private static final Charset ENCODING = Charset.forName("UTF-8");
    private String currentString;

    public STRINGMemColumnReader(ColumnDescriptor path) {
      super(path);
    }

    @Override
    public String getString() {
      checkValueRead();
      return currentString;
    }

    @Override
    protected void readCurrentValue() {
      currentString = dataColumn.readString();
    }

    @Override
    public String getCurrentValueToString() throws IOException {
      checkRead();
      return currentString;
    }
  }
  private static final class BOOLMemColumnReader extends MemColumnReader {
    private boolean current;

    public BOOLMemColumnReader(ColumnDescriptor path) {
      super(path);
    }

    @Override
    public boolean getBool() {
      checkValueRead();
      return current;
    }

    @Override
    protected void readCurrentValue() {
      current = dataColumn.readBoolean();
    }

    @Override
    public String getCurrentValueToString() throws IOException {
      checkRead();
      return String.valueOf(current);
    }
  }

  private static final class FLOATMemColumnReader extends MemColumnReader {
    private float current;

    public FLOATMemColumnReader(ColumnDescriptor path) {
      super(path);
    }

    @Override
    public float getFloat() {
      checkValueRead();
      return current;
    }

    @Override
    protected void readCurrentValue() {
      current = dataColumn.readFloat();
    }

    @Override
    public String getCurrentValueToString() throws IOException {
      checkRead();
      return String.valueOf(current);
    }
  }

  private static final class DOUBLEMemColumnReader extends MemColumnReader {
    private double current;

    public DOUBLEMemColumnReader(ColumnDescriptor path) {
      super(path);
    }

    @Override
    public double getDouble() {
      checkValueRead();
      return current;
    }

    @Override
    protected void readCurrentValue() {
      current = dataColumn.readDouble();
    }

    @Override
    public String getCurrentValueToString() throws IOException {
      checkRead();
      return String.valueOf(current);
    }
  }

  public byte[] getData() {
    initiateRead();
    return data;
  }

  public ColumnDescriptor getDescriptor() {
    return path;
  }

  public void set(byte[] data, int recordCount) {
    this.data = data;
    this.out = null;
    this.in = new ByteArrayInputStream(data);
    this.readRecords = 0;
    this.recordCount = recordCount;
  }

  public int getRecordCount() {
    return recordCount;
  }
}<|MERGE_RESOLUTION|>--- conflicted
+++ resolved
@@ -16,10 +16,7 @@
 package redelm.column.mem;
 
 import java.io.IOException;
-<<<<<<< HEAD
-=======
 import java.nio.charset.Charset;
->>>>>>> 11b8190d
 
 import redelm.Log;
 import redelm.column.BytesOutput;
@@ -45,17 +42,15 @@
     return path;
   }
 
-<<<<<<< HEAD
   //TODO why is this just a println? We should unify and standardize logging.
   private void log(Object value, int r, int d) {
     System.out.println(path+" "+value+" r:"+r+" d:"+d);
-=======
+
   public ColumnWriter getColumnWriter() {
     if (memColumnWriter == null) {
       throw new IllegalStateException("now in read mode");
     }
     return memColumnWriter;
->>>>>>> 11b8190d
   }
 
   private MemColumnReader newMemColumnReader() {
